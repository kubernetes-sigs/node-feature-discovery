--- conflicted
+++ resolved
@@ -53,15 +53,10 @@
 	assert.Nilf(t, err, "unexpected error: %v", err)
 	assert.Equal(t, r1.Labels, m.Labels, "empty matcher should have matched empty features")
 
-<<<<<<< HEAD
-	m, err = Execute(r2, f)
+	m, err = Execute(r2, f, true)
 	assert.NoError(t, err, "matching against a missing feature should not have returned an error")
 	assert.Empty(t, m.Labels)
 	assert.Empty(t, m.Vars)
-=======
-	_, err = Execute(r2, f, true)
-	assert.Error(t, err, "matching against a missing feature should have returned an error")
->>>>>>> 2fbd8a8a
 
 	// Test properly initialized empty features
 	f = nfdv1alpha1.NewFeatures()
@@ -71,15 +66,10 @@
 	assert.Equal(t, r1.Labels, m.Labels, "empty matcher should have matched empty features")
 	assert.Empty(t, r1.Vars, "vars should be empty")
 
-<<<<<<< HEAD
-	m, err = Execute(r2, f)
+	m, err = Execute(r2, f, true)
 	assert.NoError(t, err, "matching against a missing feature should not have returned an error")
 	assert.Empty(t, m.Labels)
 	assert.Empty(t, m.Vars)
-=======
-	_, err = Execute(r2, f, true)
-	assert.Error(t, err, "matching against a missing feature type should have returned an error")
->>>>>>> 2fbd8a8a
 
 	// Test empty feature sets
 	f.Flags["domain-1.kf-1"] = nfdv1alpha1.NewFlagFeatures()
